[package]
name = "minifb"
version = "0.1.0"
authors = ["Daniel Collin <daniel@collin.com>"]
build = "build.rs"

[build-dependencies]
gcc = "0.3.19"

[dependencies]
libc = "0.2"
user32-sys = "0.1.2"
winapi = "0.2.4"
kernel32-sys = "0.1.4"
gdi32-sys = "0.1.1"
<<<<<<< HEAD

[target.x86_64-apple-darwin.dependencies]
objc = "0.1.8"
cgl = "0.1"
cocoa = "0.1.4"
core-foundation = "0"
core-graphics = "0"

[target.i686-pc-windows-gnu.dependencies]
winapi = "0.2.4"
user32-sys = "0.1.2"
kernel32-sys = "0.1.4"
gdi32-sys = "0.1.1"

[target.i686-pc-windows-msvc.dependencies]
winapi = "0.2.4"
user32-sys = "0.1.2"
kernel32-sys = "0.1.4"
gdi32-sys = "0.1.1"


=======
time = "0.1.34"
>>>>>>> 22cd61aa
<|MERGE_RESOLUTION|>--- conflicted
+++ resolved
@@ -13,28 +13,4 @@
 winapi = "0.2.4"
 kernel32-sys = "0.1.4"
 gdi32-sys = "0.1.1"
-<<<<<<< HEAD
-
-[target.x86_64-apple-darwin.dependencies]
-objc = "0.1.8"
-cgl = "0.1"
-cocoa = "0.1.4"
-core-foundation = "0"
-core-graphics = "0"
-
-[target.i686-pc-windows-gnu.dependencies]
-winapi = "0.2.4"
-user32-sys = "0.1.2"
-kernel32-sys = "0.1.4"
-gdi32-sys = "0.1.1"
-
-[target.i686-pc-windows-msvc.dependencies]
-winapi = "0.2.4"
-user32-sys = "0.1.2"
-kernel32-sys = "0.1.4"
-gdi32-sys = "0.1.1"
-
-
-=======
-time = "0.1.34"
->>>>>>> 22cd61aa
+time = "0.1.34"