--- conflicted
+++ resolved
@@ -34,11 +34,7 @@
 
 Status
 ------
-<<<<<<< HEAD
-Currently Mac, Windows and Linux has been tested which are the supported platforms for now.
-=======
 Currently Windows and Mac are the current supported platforms. X11 (Linux/FreeBSD/etc) support is coming soon.
->>>>>>> a90edcaf
 
 
 Build instruction
